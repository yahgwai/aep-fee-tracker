--- conflicted
+++ resolved
@@ -32,16 +32,9 @@
   describe("findEndOfDayBlock", () => {
     it("should find the last block before midnight UTC for a specific date", async () => {
       const date = new Date("2024-01-15");
-<<<<<<< HEAD
       // Using bounds that contain midnight for Jan 15, 2024
       const lowerBound = 40268000;
       const upperBound = 40269000;
-=======
-      // Use extremely tight bounds - we know the approximate block
-      // This reduces binary search to just a few iterations
-      const lowerBound = 40050200; // Very close to actual midnight block
-      const upperBound = 40050400; // Just 200 block range
->>>>>>> 9205d1ec
 
       const blockNumber = await blockFinder.findEndOfDayBlock(
         date,
@@ -87,19 +80,9 @@
       // Use a block from the middle of the day (around noon)
       const bound = 40200000; // Block around middle of day
 
-<<<<<<< HEAD
-      await expect(
-        findEndOfDayBlock(date, provider, bound, bound),
+      await expect(
+        blockFinder.findEndOfDayBlock(date, bound, bound),
       ).rejects.toThrow(/Search bounds do not contain midnight/);
-=======
-      const blockNumber = await blockFinder.findEndOfDayBlock(
-        date,
-        bound,
-        bound,
-      );
-
-      expect(blockNumber).toBe(bound);
->>>>>>> 9205d1ec
     });
 
     it("should throw error when lower bound is greater than upper bound", async () => {
@@ -120,7 +103,7 @@
       const upperBound = 40051000;
 
       await expect(
-        findEndOfDayBlock(date, provider, lowerBound, upperBound),
+        blockFinder.findEndOfDayBlock(date, lowerBound, upperBound),
       ).rejects.toThrow(/Search bounds do not contain midnight/);
     });
 
@@ -131,9 +114,8 @@
       const lowerBound = 40268000;
       const upperBound = 40269000;
 
-      const blockNumber = await findEndOfDayBlock(
-        date,
-        provider,
+      const blockNumber = await blockFinder.findEndOfDayBlock(
+        date,
         lowerBound,
         upperBound,
       );
