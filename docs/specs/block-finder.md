# Block Finder Specification

## Overview

The Block Finder component is responsible for finding the last block before midnight UTC for each date in a given range. It performs binary search to locate these end-of-day blocks and stores them in a JSON file for use by all other components.

## Purpose

- Find end-of-day blocks for a date range using binary search
- Ensure blocks are finalized (older than 1000 blocks) to avoid reorganizations
- Store block numbers persistently for incremental processing
- Enable other components to query data at consistent daily snapshots

## Dependencies

- **File Manager**: For reading/writing block number data
- **Ethereum RPC Provider**: For querying block timestamps
- **ethers.js**: For RPC communication

## Data Flow

```
Input: Date Range (start_date, end_date)
    ↓
Read existing block_numbers.json
    ↓
For each missing date:
    ↓
Binary search for end-of-day block
    ↓
Update block_numbers.json
    ↓
Output: Complete block number mappings
```

## Public API

### Class Constructor

```typescript
/**
 * Creates a new BlockFinder instance with the specified dependencies.
 *
 * @param fileManager - File manager instance for data persistence
 * @param provider - Ethereum provider for RPC calls
 */
class BlockFinder {
  constructor(
    private readonly fileManager: FileManager,
    private readonly provider: ethers.Provider,
  ) {}
}
```

### Main Method

```typescript
/**
 * Finds end-of-day blocks for all dates in the specified range.
 * Only processes dates that are missing from the stored data.
 * Only processes dates where the end-of-day block would be finalized (>1000 blocks old).
 *
 * @param startDate - First date to process
 * @param endDate - Last date to process
 * @returns Object mapping dates to block numbers
 * @throws Error if unable to find blocks or write data
 */
async findBlocksForDateRange(
  startDate: Date,
  endDate: Date,
): Promise<BlockNumberData>;
```

### Public Methods

```typescript
/**
 * Finds the last block before midnight UTC for a specific date.
 * Uses binary search between bounds to minimize RPC calls.
 *
 * @param date - Date to find block for
 * @param lowerBound - Starting block for search (inclusive)
 * @param upperBound - Ending block for search (inclusive)
 * @returns Block number of last block before midnight
 * @throws Error if unable to find block within bounds
 */
async findEndOfDayBlock(
  date: Date,
  lowerBound: number,
  upperBound: number,
): Promise<number>;

/**
 * Gets the current block number minus safety margin.
 * Used to ensure we only process finalized blocks.
 *
 * @returns Current block number minus 1000
 * @throws Error if unable to get current block
 */
async getSafeCurrentBlock(): Promise<number>;

/**
 * Determines search bounds for a specific date.
 * Uses previous day's block as lower bound when available.
 *
 * @param date - Date to find bounds for
 * @param existingBlocks - Already known block mappings
 * @param safeCurrentBlock - Maximum block to consider
 * @returns Tuple of [lowerBound, upperBound]
 */
getSearchBounds(
  date: Date,
  existingBlocks: BlockNumberData,
  safeCurrentBlock: number,
): [number, number];
```

## Algorithm Details

### Binary Search Algorithm

```typescript
// Uses standard binary search to find the last block before midnight UTC.
// Searches between lowerBound and upperBound, checking block timestamps.
// Returns the highest block number whose timestamp is before the target midnight.
```

### Date Processing Logic

1. Parse start and end dates
2. Generate all dates in range
3. Load existing block numbers
4. If existing data has chain_id, verify it matches `(await provider.getNetwork()).chainId`
5. Filter out dates that already have blocks
6. Filter out dates too recent to be finalized
7. Process remaining dates in order
8. Save after each successful block found with chain_id from provider

### Reorg Protection

- Only process dates where end-of-day block is > 1000 blocks old
- This ensures ~3.5 hours have passed since the block was mined
- Arbitrum typically finalizes within minutes, so this is very conservative

## Error Handling

### Error Types

1. **RPC Errors**

   - Connection timeouts
   - Rate limiting
   - Invalid responses

2. **Search Errors**

   - No block found within bounds
   - Timestamp inconsistencies
   - Invalid date ranges

3. **Data Errors**

   - Chain ID mismatch between provider and stored data

4. **File System Errors**
   - Unable to read existing data
   - Unable to write updates

### Error Messages

All errors must include:

- Operation that failed
- Input values (date, bounds)
- Actual error from RPC/filesystem
- Suggested resolution

Example:

```
Error: Failed to find end-of-day block
  Date: 2024-01-15
  Target: Before 2024-01-16T00:00:00Z
  Search bounds: 100000000 to 100100000
  Last checked: Block 100050000 at 2024-01-16T00:15:00Z
  Error: All blocks in range are after midnight
  Check: Expand search bounds or verify date is valid
```

## Implementation Requirements

### Input Validation

- Start date must not be after end date
- Dates must be valid Date objects
- Provider must be connected

### Performance Optimization

- Binary search minimizes RPC calls (O(log n) per date)
- Process dates sequentially to maintain order
- Save after each block to enable interruption/resume
- Reuse provider connection across all searches

### Retry Strategy

```typescript
const MAX_RETRIES = 3;
const RETRY_DELAY = 1000; // 1 second

async function withRetry<T>(operation: () => Promise<T>): Promise<T> {
  let lastError: Error;

  for (let i = 0; i < MAX_RETRIES; i++) {
    try {
      return await operation();
    } catch (error) {
      lastError = error;
      if (i < MAX_RETRIES - 1) {
        await sleep(RETRY_DELAY * Math.pow(2, i));
      }
    }
  }

  throw lastError;
}
```

## Usage Example

```typescript
import { BlockFinder } from "./block-finder";
import { FileManager } from "./file-manager";
import { ethers } from "ethers";

// Initialize dependencies
const provider = new ethers.JsonRpcProvider(process.env.RPC_URL);
const fileManager = new FileManager("./store");

// Create BlockFinder instance
const blockFinder = new BlockFinder(fileManager, provider);

// Find blocks for date range
const blocks = await blockFinder.findBlocksForDateRange(
<<<<<<< HEAD
=======
  new Date("2024-01-01"),
  new Date("2024-01-31"),
);

console.log(`Found blocks for ${Object.keys(blocks.blocks).length} dates`);
```

## Backward Compatibility

For backward compatibility, the module also exports standalone functions that create a BlockFinder instance internally:

```typescript
import {
  findBlocksForDateRange,
  findEndOfDayBlock,
  getSafeCurrentBlock,
  getSearchBounds,
} from "./block-finder";

// These functions maintain the original API but use the BlockFinder class internally
const blocks = await findBlocksForDateRange(
>>>>>>> f208e187
  new Date("2024-01-01"),
  new Date("2024-01-31"),
);
```

## Backward Compatibility

For backward compatibility, the module also exports standalone functions that create a BlockFinder instance internally:

```typescript
import {
  findBlocksForDateRange,
  findEndOfDayBlock,
  getSafeCurrentBlock,
  getSearchBounds,
} from "./block-finder";

// These functions maintain the original API but use the BlockFinder class internally
const blocks = await findBlocksForDateRange(
  new Date("2024-01-01"),
  new Date("2024-01-31"),
  provider,
  fileManager,
);
```

## Testing Notes

For integration and end-to-end tests, use the public Arbitrum Nova RPC endpoint: `https://nova.arbitrum.io/rpc`

This provides access to real historical data without requiring a private archive node during development.

## Out of Scope

1. **Parallel Processing** - Dates are processed sequentially
2. **Caching** - No in-memory caching of block timestamps
3. **Adaptive Bounds** - Uses fixed estimation for block ranges
4. **Progress Reporting** - No callback mechanism for progress updates<|MERGE_RESOLUTION|>--- conflicted
+++ resolved
@@ -242,54 +242,11 @@
 
 // Find blocks for date range
 const blocks = await blockFinder.findBlocksForDateRange(
-<<<<<<< HEAD
-=======
   new Date("2024-01-01"),
   new Date("2024-01-31"),
 );
 
 console.log(`Found blocks for ${Object.keys(blocks.blocks).length} dates`);
-```
-
-## Backward Compatibility
-
-For backward compatibility, the module also exports standalone functions that create a BlockFinder instance internally:
-
-```typescript
-import {
-  findBlocksForDateRange,
-  findEndOfDayBlock,
-  getSafeCurrentBlock,
-  getSearchBounds,
-} from "./block-finder";
-
-// These functions maintain the original API but use the BlockFinder class internally
-const blocks = await findBlocksForDateRange(
->>>>>>> f208e187
-  new Date("2024-01-01"),
-  new Date("2024-01-31"),
-);
-```
-
-## Backward Compatibility
-
-For backward compatibility, the module also exports standalone functions that create a BlockFinder instance internally:
-
-```typescript
-import {
-  findBlocksForDateRange,
-  findEndOfDayBlock,
-  getSafeCurrentBlock,
-  getSearchBounds,
-} from "./block-finder";
-
-// These functions maintain the original API but use the BlockFinder class internally
-const blocks = await findBlocksForDateRange(
-  new Date("2024-01-01"),
-  new Date("2024-01-31"),
-  provider,
-  fileManager,
-);
 ```
 
 ## Testing Notes
